/*
* JBoss, Home of Professional Open Source.
* Copyright 2012, Red Hat Middleware LLC, and individual contributors
* as indicated by the @author tags. See the copyright.txt file in the
* distribution for a full listing of individual contributors.
*
* This is free software; you can redistribute it and/or modify it
* under the terms of the GNU Lesser General Public License as
* published by the Free Software Foundation; either version 2.1 of
* the License, or (at your option) any later version.
*
* This software is distributed in the hope that it will be useful,
* but WITHOUT ANY WARRANTY; without even the implied warranty of
* MERCHANTABILITY or FITNESS FOR A PARTICULAR PURPOSE. See the GNU
* Lesser General Public License for more details.
*
* You should have received a copy of the GNU Lesser General Public
* License along with this software; if not, write to the Free
* Software Foundation, Inc., 51 Franklin St, Fifth Floor, Boston, MA
* 02110-1301 USA, or see the FSF site: http://www.fsf.org.
*/
package org.jboss.as.server.mgmt;

import io.undertow.server.ListenerRegistry;
import io.undertow.server.handlers.ChannelUpgradeHandler;

import java.net.InetAddress;
import java.net.InetSocketAddress;
import java.util.ArrayList;
import java.util.Collection;
import java.util.List;
import java.util.concurrent.Executor;

import javax.net.ssl.SSLContext;

import org.jboss.as.controller.ControlledProcessStateService;
import org.jboss.as.controller.ModelController;
import org.jboss.as.domain.http.server.ConsoleMode;
import org.jboss.as.domain.http.server.ManagementHttpRequestProcessor;
import org.jboss.as.domain.http.server.ManagementHttpServer;
import org.jboss.as.domain.management.SecurityRealm;
import org.jboss.as.network.ManagedBinding;
import org.jboss.as.network.ManagedBindingRegistry;
import org.jboss.as.network.NetworkInterfaceBinding;
import org.jboss.as.network.SocketBinding;
import org.jboss.as.network.SocketBindingManager;
import org.jboss.as.server.logging.ServerLogger;
import org.jboss.as.server.mgmt.domain.HttpManagement;
import org.jboss.msc.inject.Injector;
import org.jboss.msc.service.Service;
import org.jboss.msc.service.ServiceName;
import org.jboss.msc.service.StartContext;
import org.jboss.msc.service.StartException;
import org.jboss.msc.service.StopContext;
import org.jboss.msc.service.ValueService;
import org.jboss.msc.value.ImmediateValue;
import org.jboss.msc.value.InjectedValue;
import org.wildfly.security.auth.server.HttpAuthenticationFactory;
import org.xnio.XnioWorker;

/**
 *
 * @author <a href="kabir.khan@jboss.com">Kabir Khan</a>
 */
public class UndertowHttpManagementService implements Service<HttpManagement> {
    public static final ServiceName SERVICE_NAME = ServiceName.JBOSS.append("serverManagement", "controller", "management", "http");

    public static final String SERVER_NAME = "wildfly-managment";
    public static final String HTTP_MANAGEMENT = "http-management";
    public static final String HTTPS_MANAGEMENT = "https-management";

    public static final ServiceName HTTP_UPGRADE_SERVICE_NAME = ServiceName.JBOSS.append("http-upgrade-registry", HTTP_MANAGEMENT);
    public static final ServiceName HTTPS_UPGRADE_SERVICE_NAME = ServiceName.JBOSS.append("http-upgrade-registry", HTTPS_MANAGEMENT);
    public static final String JBOSS_REMOTING = "jboss-remoting";
    public static final String MANAGEMENT_ENDPOINT = "management-endpoint";

    private final InjectedValue<ListenerRegistry> listenerRegistry = new InjectedValue<>();
    private final InjectedValue<ModelController> modelControllerValue = new InjectedValue<ModelController>();
    private final InjectedValue<SocketBinding> injectedSocketBindingValue = new InjectedValue<SocketBinding>();
    private final InjectedValue<SocketBinding> injectedSecureSocketBindingValue = new InjectedValue<SocketBinding>();
    private final InjectedValue<NetworkInterfaceBinding> interfaceBindingValue = new InjectedValue<NetworkInterfaceBinding>();
    private final InjectedValue<NetworkInterfaceBinding> secureInterfaceBindingValue = new InjectedValue<NetworkInterfaceBinding>();
    private final InjectedValue<SocketBindingManager> injectedSocketBindingManager = new InjectedValue<SocketBindingManager>();
    private final InjectedValue<Integer> portValue = new InjectedValue<Integer>();
    private final InjectedValue<Integer> securePortValue = new InjectedValue<Integer>();
    private final InjectedValue<HttpAuthenticationFactory> httpServerAuthenticationValue = new InjectedValue<>();
    private final InjectedValue<SecurityRealm> securityRealmValue = new InjectedValue<SecurityRealm>();
    private final InjectedValue<SSLContext> sslContextValue = new InjectedValue<>();
    private final InjectedValue<ControlledProcessStateService> controlledProcessStateServiceValue = new InjectedValue<ControlledProcessStateService>();
    private final InjectedValue<ManagementHttpRequestProcessor> requestProcessorValue = new InjectedValue<>();
    private final InjectedValue<Collection<String>> allowedOriginsValue = new InjectedValue<Collection<String>>();
    private final InjectedValue<XnioWorker> worker = new InjectedValue<>();
    private final InjectedValue<Executor> managementExecutor = new InjectedValue<>();
    private final ConsoleMode consoleMode;
    private final String consoleSlot;
    private ManagementHttpServer serverManagement;
    private SocketBindingManager socketBindingManager;
    private boolean useUnmanagedBindings = false;
    private ManagedBinding basicManagedBinding;
    private ManagedBinding secureManagedBinding;

    private HttpManagement httpManagement = new HttpManagement() {
        public InetSocketAddress getHttpSocketAddress(){
            return basicManagedBinding == null ? null : basicManagedBinding.getBindAddress();
        }

        public InetSocketAddress getHttpsSocketAddress() {
            return secureManagedBinding == null ? null : secureManagedBinding.getBindAddress();
        }

        @Override
        public int getHttpPort() {
            if (basicManagedBinding != null) {
                return basicManagedBinding.getBindAddress().getPort();
            }
            Integer port = portValue.getOptionalValue();
            if (port != null) {
                return port;
            }
            return -1;
        }

        @Override
        public NetworkInterfaceBinding getHttpNetworkInterfaceBinding() {
            NetworkInterfaceBinding binding = interfaceBindingValue.getOptionalValue();
            if (binding == null) {
                SocketBinding socketBinding = injectedSocketBindingValue.getOptionalValue();
                if (socketBinding != null) {
                    binding = socketBinding.getNetworkInterfaceBinding();
                }
            }
            return binding;
        }

        @Override
        public int getHttpsPort() {
            if (secureManagedBinding != null) {
                return secureManagedBinding.getBindAddress().getPort();
            }
            Integer securePort = securePortValue.getOptionalValue();
            if (securePort != null) {
//                return securePort;
            }
            return -1;
        }

        @Override
        public NetworkInterfaceBinding getHttpsNetworkInterfaceBinding() {
            NetworkInterfaceBinding binding = interfaceBindingValue.getOptionalValue();
            if (binding == null) {
                SocketBinding socketBinding = injectedSecureSocketBindingValue.getOptionalValue();
                if (socketBinding != null) {
                    binding = socketBinding.getNetworkInterfaceBinding();
                }
            }
            return binding;
        }

        @Override
        public boolean hasConsole() {
            return consoleMode.hasConsole();
        }
    };

    public UndertowHttpManagementService(ConsoleMode consoleMode, String consoleSlot) {
        this.consoleMode = consoleMode;
        this.consoleSlot = consoleSlot;
    }

    /**
     * Starts the service.
     *
     * @param context The start context
     * @throws StartException If any errors occur
     */
    @Override
    public synchronized void start(StartContext context) throws StartException {
        final ModelController modelController = modelControllerValue.getValue();
        final ControlledProcessStateService controlledProcessStateService = controlledProcessStateServiceValue.getValue();
        socketBindingManager = injectedSocketBindingManager.getOptionalValue();

        final SecurityRealm securityRealm = securityRealmValue.getOptionalValue();
        final HttpAuthenticationFactory httpServerAuthentication = httpServerAuthenticationValue.getOptionalValue();
        final SSLContext sslContext = sslContextValue.getOptionalValue();

        InetSocketAddress bindAddress = null;
        InetSocketAddress secureBindAddress = null;

        final SocketBinding basicBinding = injectedSocketBindingValue.getOptionalValue();
        final SocketBinding secureBinding = injectedSecureSocketBindingValue.getOptionalValue();
        final NetworkInterfaceBinding interfaceBinding = interfaceBindingValue.getOptionalValue();
        final NetworkInterfaceBinding secureInterfaceBinding = secureInterfaceBindingValue.getOptionalValue();
        if (interfaceBinding != null) {
            useUnmanagedBindings = true;
            final int port = portValue.getOptionalValue();
            if (port > 0) {
                bindAddress = new InetSocketAddress(interfaceBinding.getAddress(), port);
            }
            final int securePort = securePortValue.getOptionalValue();
            if (securePort > 0) {
                InetAddress secureAddress = secureInterfaceBinding == null ? interfaceBinding.getAddress() : secureInterfaceBinding.getAddress();
                secureBindAddress = new InetSocketAddress(secureAddress, securePort);
            }
        } else {
            if (basicBinding != null) {
                bindAddress = basicBinding.getSocketAddress();
            }
            if (secureBinding != null) {
                secureBindAddress = secureBinding.getSocketAddress();
            }
        }
        List<ListenerRegistry.Listener> listeners = new ArrayList<>();
        //TODO: rethink this whole ListenerRegistry business
        if(bindAddress != null) {
            ListenerRegistry.Listener http = new ListenerRegistry.Listener("http", HTTP_MANAGEMENT, SERVER_NAME, bindAddress);
            http.setContextInformation("socket-binding", basicBinding);
            listeners.add(http);
        }
        if(secureBindAddress != null) {
            ListenerRegistry.Listener https = new ListenerRegistry.Listener("https", HTTPS_MANAGEMENT, SERVER_NAME, bindAddress);
            https.setContextInformation("socket-binding", secureBinding);
            listeners.add(https);
        }

        final ChannelUpgradeHandler upgradeHandler = new ChannelUpgradeHandler();
        context.getChildTarget().addService(HTTP_UPGRADE_SERVICE_NAME, new ValueService<Object>(new ImmediateValue<Object>(upgradeHandler)))
                .addAliases(HTTPS_UPGRADE_SERVICE_NAME) //just to keep things consistent, should not be used for now
                .install();
        for (ListenerRegistry.Listener listener : listeners) {
            listener.addHttpUpgradeMetadata(new ListenerRegistry.HttpUpgradeMetadata(JBOSS_REMOTING, MANAGEMENT_ENDPOINT));
        }

        if(listenerRegistry.getOptionalValue() != null) {
            for(ListenerRegistry.Listener listener : listeners) {
                listenerRegistry.getOptionalValue().addListener(listener);
            }
        }

        final ManagementHttpRequestProcessor requestProcessor = requestProcessorValue.getValue();

        try {
<<<<<<< HEAD
            serverManagement = ManagementHttpServer.builder()
                    .setBindAddress(bindAddress)
                    .setSecureBindAddress(secureBindAddress)
                    .setModelController(modelController)
                    .setSecurityRealm(securityRealm)
                    .setSSLContext(sslContext)
                    .setHttpServerAuthentication(httpServerAuthentication)
                    .setControlledProcessStateService(controlledProcessStateService)
                    .setConsoleMode(consoleMode)
                    .setConsoleSlot(consoleSlot)
                    .setChannelUpgradeHandler(upgradeHandler)
                    .setManagementHttpRequestProcessor(requestProcessor)
                    .setAllowedOrigins(allowedOriginsValue.getOptionalValue())
                    .setWorker(worker.getValue())
                    .build();
=======

            serverManagement = ManagementHttpServer.create(bindAddress, secureBindAddress, 50, modelController,
                    securityRealmService, controlledProcessStateService, consoleMode, consoleSlot, upgradeHandler,
                    requestProcessor, allowedOriginsValue.getOptionalValue(), worker.getValue(), managementExecutor.getValue());
>>>>>>> 1eb0dc77

            serverManagement.start();

            // Register the now-created sockets with the SBM
            if (socketBindingManager != null) {
                if (useUnmanagedBindings) {
                    SocketBindingManager.UnnamedBindingRegistry registry = socketBindingManager.getUnnamedRegistry();
                    if (bindAddress != null) {
                        basicManagedBinding = ManagedBinding.Factory.createSimpleManagedBinding("management-http", bindAddress, null);
                        registry.registerBinding(basicManagedBinding);
                    }
                    if (secureBindAddress != null) {
                        secureManagedBinding = ManagedBinding.Factory.createSimpleManagedBinding("management-https", secureBindAddress, null);
                        registry.registerBinding(secureManagedBinding);
                    }
                } else {
                    SocketBindingManager.NamedManagedBindingRegistry registry = socketBindingManager.getNamedRegistry();
                    if (basicBinding != null) {
                        basicManagedBinding = ManagedBinding.Factory.createSimpleManagedBinding(basicBinding);
                        registry.registerBinding(basicManagedBinding);
                    }
                    if (secureBinding != null) {
                        secureManagedBinding = ManagedBinding.Factory.createSimpleManagedBinding(secureBinding);
                        registry.registerBinding(secureManagedBinding);
                    }
                }
            }
        } catch (Exception e) {
            throw ServerLogger.ROOT_LOGGER.failedToStartHttpManagementService(e);
        }
    }

    /**
     * Stops the service.
     *
     * @param context The stop context
     */
    @Override
    public synchronized void stop(StopContext context) {
        ListenerRegistry lr = listenerRegistry.getOptionalValue();
        if(lr != null) {
            lr.removeListener(HTTP_MANAGEMENT);
            lr.removeListener(HTTPS_MANAGEMENT);
        }
        if (serverManagement != null) {
            try {
                serverManagement.stop();
            } finally {
                serverManagement = null;

                // Unregister sockets from the SBM
                if (socketBindingManager != null) {
                    ManagedBindingRegistry registry = useUnmanagedBindings ? socketBindingManager.getUnnamedRegistry() : socketBindingManager.getNamedRegistry();
                    if (basicManagedBinding != null) {
                        registry.unregisterBinding(basicManagedBinding);
                        basicManagedBinding = null;
                    }
                    if (secureManagedBinding != null) {
                        registry.unregisterBinding(secureManagedBinding);
                        secureManagedBinding = null;
                    }
                    socketBindingManager = null;
                    useUnmanagedBindings = false;
                }
            }
        }
    }

    /**
     * {@inheritDoc}
     */
    @Override
    public HttpManagement getValue() throws IllegalStateException {
        return httpManagement;
    }

    /**
     * Get the interface binding injector.
     *
     * @return The injector
     */
    public Injector<NetworkInterfaceBinding> getInterfaceInjector() {
        return interfaceBindingValue;
    }

    /**
     * Get the secure interface binding injector.
     *
     * @return The injector
     */
    public Injector<NetworkInterfaceBinding> getSecureInterfaceInjector() {
        return secureInterfaceBindingValue;
    }

    public Injector<SocketBindingManager> getSocketBindingManagerInjector() {
        return injectedSocketBindingManager;
    }

    public Injector<SocketBinding> getSocketBindingInjector() {
        return injectedSocketBindingValue;
    }

    public Injector<SocketBinding> getSecureSocketBindingInjector() {
        return injectedSecureSocketBindingValue;
    }

    /**
     * Get the management port injector.
     *
     * @return The injector
     */
    public Injector<Integer> getPortInjector() {
        return portValue;
    }

    /**
     * Get the management secure port injector.
     *
     * @return The injector
     */
    public Injector<Integer> getSecurePortInjector() {
        return securePortValue;
    }

    /**
     * Get the model controller injector to dispatch management requests to
     *
     * @return the injector
     */
    public Injector<ModelController> getModelControllerInjector() {
        return modelControllerValue;
    }

    /**
     * Get the security realm injector.
     *
     * @return the securityRealmServiceValue
     */
    public InjectedValue<SecurityRealm> getSecurityRealmInjector() {
        return securityRealmValue;
    }

    /**
     * Get the SSLContext injector.
     *
     * @return the SSLContext injector.
     */
    public Injector<SSLContext> getSSLContextInjector() {
        return sslContextValue;
    }


    /**
     * Get the {@link Injector} for the HTTP server authentication policy.
     *
     * @return The {@link Injector} for the HTTP server authentication policy.
     */
    public Injector<HttpAuthenticationFactory> getHttpServerAuthenticationInjector() {
        return httpServerAuthenticationValue;
    }

    /**
     * Get the security realm injector.
     *
     * @return the securityRealmServiceValue
     */
    public InjectedValue<ControlledProcessStateService> getControlledProcessStateServiceInjector() {
        return controlledProcessStateServiceValue;
    }

    public InjectedValue<ListenerRegistry> getListenerRegistry() {
        return listenerRegistry;
    }

    public InjectedValue<ManagementHttpRequestProcessor> getRequestProcessorValue() {
        return requestProcessorValue;
    }

    public InjectedValue<Collection<String>> getAllowedOriginsInjector() {
        return allowedOriginsValue;
    }

    public InjectedValue<XnioWorker> getWorker() {
        return worker;
    }

    public InjectedValue<Executor> getManagementExecutor() {
        return managementExecutor;
    }
}<|MERGE_RESOLUTION|>--- conflicted
+++ resolved
@@ -239,7 +239,6 @@
         final ManagementHttpRequestProcessor requestProcessor = requestProcessorValue.getValue();
 
         try {
-<<<<<<< HEAD
             serverManagement = ManagementHttpServer.builder()
                     .setBindAddress(bindAddress)
                     .setSecureBindAddress(secureBindAddress)
@@ -254,13 +253,8 @@
                     .setManagementHttpRequestProcessor(requestProcessor)
                     .setAllowedOrigins(allowedOriginsValue.getOptionalValue())
                     .setWorker(worker.getValue())
+                    .setExecutor(managementExecutor.getValue())
                     .build();
-=======
-
-            serverManagement = ManagementHttpServer.create(bindAddress, secureBindAddress, 50, modelController,
-                    securityRealmService, controlledProcessStateService, consoleMode, consoleSlot, upgradeHandler,
-                    requestProcessor, allowedOriginsValue.getOptionalValue(), worker.getValue(), managementExecutor.getValue());
->>>>>>> 1eb0dc77
 
             serverManagement.start();
 
