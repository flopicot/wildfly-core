--- conflicted
+++ resolved
@@ -21,13 +21,6 @@
  */
 package org.jboss.as.domain.http.server;
 
-<<<<<<< HEAD
-=======
-import io.undertow.server.HttpServerExchange;
-import io.undertow.util.Headers;
-import org.jboss.as.domain.http.server.cors.CorsHttpHandler;
-
->>>>>>> 24a611f6
 import static org.jboss.as.domain.http.server.logging.HttpServerLogger.ROOT_LOGGER;
 import static org.xnio.Options.SSL_CLIENT_AUTH_MODE;
 import io.undertow.protocols.ssl.UndertowXnioSsl;
@@ -47,6 +40,7 @@
 import io.undertow.security.impl.GSSAPIAuthenticationMechanism;
 import io.undertow.security.impl.SimpleNonceManager;
 import io.undertow.server.HttpHandler;
+import io.undertow.server.HttpServerExchange;
 import io.undertow.server.handlers.BlockingHandler;
 import io.undertow.server.handlers.CanonicalPathHandler;
 import io.undertow.server.handlers.ChannelUpgradeHandler;
@@ -55,6 +49,7 @@
 import io.undertow.server.handlers.cache.DirectBufferCache;
 import io.undertow.server.handlers.error.SimpleErrorPageHandler;
 import io.undertow.server.protocol.http.HttpOpenListener;
+import io.undertow.util.Headers;
 
 import java.io.IOException;
 import java.net.InetSocketAddress;
@@ -250,15 +245,10 @@
 
     private static void setupOpenListener(HttpOpenListener listener, int secureRedirectPort, Builder builder) {
         CanonicalPathHandler canonicalPathHandler = new CanonicalPathHandler();
-<<<<<<< HEAD
+
         ManagementHttpRequestHandler managementHttpRequestHandler = new ManagementHttpRequestHandler(builder.managementHttpRequestProcessor, canonicalPathHandler);
         CorsHttpHandler corsHandler = new CorsHttpHandler(managementHttpRequestHandler, builder.allowedOrigins);
-        listener.setRootHandler(corsHandler);
-=======
-        ManagementHttpRequestHandler managementHttpRequestHandler = new ManagementHttpRequestHandler(managementHttpRequestProcessor, canonicalPathHandler);
-        CorsHttpHandler corsHandler = new CorsHttpHandler(managementHttpRequestHandler, allowedOrigins);
         listener.setRootHandler(new UpgradeFixHandler(corsHandler));
->>>>>>> 24a611f6
 
         PathHandler pathHandler = new PathHandler();
         HttpHandler current = pathHandler;
@@ -367,7 +357,6 @@
         return new AuthenticationMechanismWrapper(toWrap, mechanism);
     }
 
-<<<<<<< HEAD
     private static HttpHandler secureDomainAccess(HttpHandler domainHandler, final SecurityDomainHttpConfiguration httpServerAuthentication) {
         domainHandler = new AuthenticationCallHandler(domainHandler);
         domainHandler = new AuthenticationConstraintHandler(domainHandler);
@@ -499,7 +488,6 @@
 
     }
 
-=======
     /**
      * Handler to work around a bug with old XNIO versions that did not handle
      * content-length for HTTP upgrade. This should be removed when it is no longer
@@ -527,5 +515,5 @@
             next.handleRequest(exchange);
         }
     }
->>>>>>> 24a611f6
+
 }