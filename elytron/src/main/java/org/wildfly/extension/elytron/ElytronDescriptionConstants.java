--- conflicted
+++ resolved
@@ -193,12 +193,8 @@
     String FILTERS = "filters";
     String FINAL_PRINCIPAL_TRANSFORMER = "final-principal-transformer";
     String FINAL_PROVIDERS = "final-providers";
-<<<<<<< HEAD
+    String FIRST = "first";
     String FLAG = "flag";
-    String FORWARDING_MODE = "forwarding-mode";
-=======
->>>>>>> 15e2a54d
-    String FIRST = "first";
     String FORMAT = "format";
     String FORWARDING_MODE = "forwarding-mode";
     String FROM = "from";
