--- conflicted
+++ resolved
@@ -1,10 +1,5 @@
 <?xml version='1.0' encoding='UTF-8'?>
-<<<<<<< HEAD
 <server xmlns="urn:jboss:domain:5.0">
-=======
-<server xmlns="urn:jboss:domain:4.1">
->>>>>>> 12479c22
-
     <system-properties>
         <property name="sys.prop.test.one" value="1"/>
         <property name="sys.prop.test.two" value="2"/>
